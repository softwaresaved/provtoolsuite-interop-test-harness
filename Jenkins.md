# Running the interoperability test harness under Jenkins

The instructions have been written with reference to the 64-bit [Ubuntu](http://www.ubuntu.com/) 14.04.2 operating system.

Other operating systems, or versions of these, may differ in how packages are installed, the versions of these packages available from package managers etc. Consult the relevant documentation for your operating system and the products concerned.

Some dependencies require you to have sudo access to install and configure software (or a local system administrator can do this for you).

This page assumes that [pyenv](https://github.com/yyuu/pyenv) is used to manage Python versions.

## Install dependencies

The dependencies required by ProvPy and ProvToolbox must already be installed. Jenkins runs under the same version of Java as used for ProvToolbox.

[ubuntu-dependencies.sh](./jenkins/ubuntu-dependencies.sh) is a simple shell script which both installs these dependencies, including Java and Python (via pyenv)
as well as downloading Jenkins. 

To run the script:

```
sudo apt-get install -y git
git clone https://github.com/prov-suite/interop-test-harness
source interop-test-harness/jenkins/ubuntu-dependencies.sh 
```

## Install Jenkins

[Jenkins](https://jenkins-ci.org/) is available as an executable Java archive. If you ran the script above then you will already have ``jenkins.war``, otherwise, run:

```
wget http://mirrors.jenkins-ci.org/war/latest/jenkins.war
```

To start Jenkins, run:

```
java -jar jenkins.war
```

* Open a web browser and go to to http://localhost:8080

## Install workspace cleanup plugin

Jenkins uses a "workspace" directory to store any build artefacts. This plugin allows jobs to be configured to clear this directory between build runs.

* Click Manage Jenkins
* Click Manage Plugins
* Click Available tab
* Filter: workspace cleanup
* Check Workspace Cleanup Plugin
* Click Install without restart
* Click go back to top page

## Create job to run interoperability tests

These steps create a Jenkins job to run the interoperability tests. If you do not want to execute these manually, there is one we have prepared earlier in [config.xml](./jenkins/config.xml) - to use this see "Importing a Jenkins job" below.

* Click create new jobs
* Item name: PTS
* Select freestyle project
* Click OK

* Source Code Management: None (for now)
* Build Triggers: leave unchecked (for now)
* Check Build Environment Delete workspace before build starts
* Select Add build step => Execute shell
* Enter:

```
<<<<<<< HEAD
=======
pyenv local 2.7.6
```

* If you want to run using Python 3.4.0 then change `2.7.6` to `3.4.0`
* Select Add build step => Execute shell
* Enter:

```
>>>>>>> db5c56ee
git clone https://github.com/prov-suite/testcases testcases
```

* Select Add build step => Execute shell
* Enter:

```
git clone https://github.com/lucmoreau/ProvToolbox.git ProvToolbox
cd ProvToolbox
mvn clean install
./toolbox/target/appassembler/bin/provconvert -version
```

* Select Add build step => Execute shell
* Enter:

```
git clone https://github.com/trungdong/prov ProvPy
cd ProvPy
python setup.py install
./scripts/prov-convert --version
./scripts/prov-compare --version
```

* Select Add build step => Execute shell
* Enter:

```
<<<<<<< HEAD
pyenv local 2.7.6
=======
>>>>>>> db5c56ee
git clone https://github.com/prov-suite/interop-test-harness test-harness
cd test-harness
pip install -r requirements.txt
```

* Select Add build step => Execute shell
* Enter:

```
cd test-harness
echo "PROV_TEST_CASES_DIR=$WORKSPACE/testcases" > config.properties
echo "PROVPY_SCRIPTS_DIR=$WORKSPACE/ProvPy/scripts" >> config.properties
echo "PROVPY_CONVERT_EXE=python" >> config.properties
echo "PROVPY_COMPARE_EXE=python" >> config.properties
echo "PROVTOOLBOX_SCRIPTS_DIR=$WORKSPACE/ProvToolbox/toolbox/target/appassembler/bin" >> config.properties
echo "PROV_LOCAL_CONFIG_DIR=$WORKSPACE/test-harness/localconfig" >> config.properties
cat config.properties
mkdir localconfig
python prov_interop/customise-config.py config localconfig config.properties
cat localconfig/*
```

* Enter:
* The above Execute shell steps can, alternatively, be done within a single Execute shell entry
* Select Add build step => Execute shell

```
cd test-harness
nosetests prov_interop/tests
nosetests -v --with-xunit prov_interop.interop_tests
```

* Click Save
* Project PTS page appears
* Click Build Now
* Click #NNNN build number
* Build #NNNN page appears
* Click Console Output

## Publish xUnit test results

nosetests, with the ``--with-xunit`` option set, outputs test results in xUnit-compliant XML. By default, this file is called nosetests.xml. Jenkins can parse and present this informationy.

* Go to Project PTS page
* Click Configure
* Scroll down to Post-build Action
* Select Add post-build action => Publish JUnit test result report
* Test report XMLs: test-harness/nosetests.xml
  - If you get a warning that nosetests.xml doesn't match anything you can ignore this as the file hasn't been created yet
* Click Save
* Click Build Now
* Click #NNNN build number
* Build #NNNN page appears

## View nosetests test results

You can browse the nosetests test results. These are hierarchically organised by Python module, class and method name.

* EITHER On the Project PTS page
  - Click the Latest Test Result link
  - If all went well, should say (no failures)
* OR On the Jenkins dashboard/front-page
  - Hover over the build number #NNNN
  - Click drop-down arrow
  - Select Test Result
* Click Python package names to browse down to test classes
  - prov_interop.interop_tests.test_provpy
  - prov_interop.interop_tests.test_provtoolbox
* Click Python class names to browse down to test functions
  - ProvPyTestCase
  - ProvToolboxTestCase

## Start builds manually

* EITHER On the Project PTS page
  - Click Build Now
* OR On the Jenkins dashboard/front-page
  - Click green "run" icon
* Click #NNNN build number
* Build #NNNN page appears
* Click Console Output to see commands being run by Jenkins

## Importing a Jenkins job

[config.xml](./jenkins/config.xml) contains the Jenkins configuration file for the job written following the above instructions. Assuming you have already done:

* Install dependencies
* Install Jenkins
* Install workspace cleanup plugin

You can import this into Jenkins as follows:

```
mkdir $HOME/.jenkins/jobs/PTS/
cp jenkins/config.xml $HOME/.jenkins/jobs/PTS/
```

On the Jenkins dashboard:

* Click Manage Jenkins
* Click Reload configuration from disk
* You should see PTS
* Click green "run" icon

## Jenkins directories

Jenkins stores its files in `$HOME/.jenkins`.

Jenkins does the build in job-specific workspace directory, `.jenkins/workspace/JOB`, e.g. `.jenkins/workspace/PTS/`.

Jenkins job configuration, ``config.xml``, and logs and xUnit test results from all the builds are stored in a job-specific jobs directory, `.jenkins/jobs/JOB`, e.g. `.jenkins/jobs/PTS/`.<|MERGE_RESOLUTION|>--- conflicted
+++ resolved
@@ -67,8 +67,6 @@
 * Enter:
 
 ```
-<<<<<<< HEAD
-=======
 pyenv local 2.7.6
 ```
 
@@ -77,7 +75,6 @@
 * Enter:
 
 ```
->>>>>>> db5c56ee
 git clone https://github.com/prov-suite/testcases testcases
 ```
 
@@ -106,10 +103,6 @@
 * Enter:
 
 ```
-<<<<<<< HEAD
-pyenv local 2.7.6
-=======
->>>>>>> db5c56ee
 git clone https://github.com/prov-suite/interop-test-harness test-harness
 cd test-harness
 pip install -r requirements.txt
